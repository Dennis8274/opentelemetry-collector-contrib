--- conflicted
+++ resolved
@@ -31,7 +31,6 @@
 	filterOPExists       = "exists"
 	filterOPDoesNotExist = "does-not-exist"
 
-<<<<<<< HEAD
 	metadataContainerID     = "containerId"
 	metadataContainerName   = "containerName"
 	metadataContainerImage  = "containerImage"
@@ -47,15 +46,6 @@
 	metadataServiceName     = "serviceName"
 	metadataStartTime       = "startTime"
 	metadataStatefulSetName = "statefulSetName"
-=======
-	metdataNamespace   = "namespace"
-	metadataPodName    = "podName"
-	metadataPodUID     = "podUID"
-	metadataStartTime  = "startTime"
-	metadataDeployment = "deployment"
-	metadataCluster    = "cluster"
-	metadataNode       = "node"
->>>>>>> a1020fa5
 )
 
 // Option represents a configuration option that can be passes.
@@ -95,13 +85,9 @@
 				metadataNamespace,
 				metadataNodeName,
 				metadataPodName,
-<<<<<<< HEAD
 				metadataPodID,
 				metadataReplicaSetName,
 				metadataServiceName,
-=======
-				metadataPodUID,
->>>>>>> a1020fa5
 				metadataStartTime,
 				metadataStatefulSetName,
 			}
@@ -130,15 +116,10 @@
 				p.rules.PodID = true
 			case metadataPodName:
 				p.rules.PodName = true
-<<<<<<< HEAD
 			case metadataReplicaSetName:
 				p.rules.ReplicaSetName = true
 			case metadataServiceName:
 				p.rules.ServiceName = true
-=======
-			case metadataPodUID:
-				p.rules.PodUID = true
->>>>>>> a1020fa5
 			case metadataStartTime:
 				p.rules.StartTime = true
 			case metadataStatefulSetName:
