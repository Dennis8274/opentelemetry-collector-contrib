receivers:
  examplereceiver:

processors:
  k8s_tagger:
  k8s_tagger/2:
    passthrough: false
<<<<<<< HEAD
    owner_lookup_enabled: true
=======
    auth_type: "kubeConfig"
>>>>>>> 5dabcfe9
    extract:
      metadata:
        # extract the following well-known metadata fields
        - containerId
        - containerName
        - containerImage
        - clusterName
        - daemonSetName
        - deploymentName
        - hostName
        - namespace
        - nodeName
        - podId
        - podName
        - replicaSetName
        - serviceName
        - startTime
        - statefulSetName
      tags:
        # It is possible to provide your custom key names for each of the extracted metadata:
        containerId: my.namespace.containerId

      annotations:
        - tag_name: a1 # extracts value of annotation with key `annotation-one` and inserts it as a tag with key `a1`
          key: annotation-one
        - tag_name: a2 # extracts value of annotation with key `annotation-two` with regexp and inserts it as a tag with key `a2`
          key: annotation-two
          regex: field=(?P<value>.+)
        # You can also extract all annotations, e.g.:
        # - tag_name: k8s.annotation.%s
        #   key: "*"
      labels:
        - tag_name: l1 # extracts value of label with key `label1` and inserts it as a tag with key `l1`
          key: label1
        - tag_name: l2 # extracts value of label with key `label1` with regexp and inserts it as a tag with key `l2`
          key: label2
          regex: field=(?P<value>.+)
        # You can also extract all labels, e.g.:
        # - tag_name: k8s.label.%s
        #   key: "*"
      namespace_labels:
        - tag_name: "namespace_labels_%s"
          key: "*"

    filter:
      namespace: ns2 # only look for pods running in ns2 namespace
      node: ip-111.us-west-2.compute.internal # only look for pods running on this node/host
      node_from_env_var: K8S_NODE # only look for pods running on the node/host specified by the K8S_NODE environment variable
      labels: # only consider pods that match the following labels
        - key: key1 # match pods that have a label `key1=value1`. `op` defaults to "equals" when not specified
          value: value1
        - key: key2 # ignore pods that have a label `key2=value2`.
          value: value2
          op: not-equals
      fields: # works the same way as labels but for fields instead (like annotations)
        - key: key1
          value: value1
        - key: key2
          value: value2
          op: not-equals

exporters:
  exampleexporter:

service:
  pipelines:
    traces:
      receivers: [examplereceiver]
      processors: [k8s_tagger]
      exporters: [exampleexporter]<|MERGE_RESOLUTION|>--- conflicted
+++ resolved
@@ -5,11 +5,8 @@
   k8s_tagger:
   k8s_tagger/2:
     passthrough: false
-<<<<<<< HEAD
     owner_lookup_enabled: true
-=======
     auth_type: "kubeConfig"
->>>>>>> 5dabcfe9
     extract:
       metadata:
         # extract the following well-known metadata fields
